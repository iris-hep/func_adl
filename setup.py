--- conflicted
+++ resolved
@@ -6,18 +6,12 @@
 with open("README.md", "r") as fh:
     long_description = fh.read()
 
-<<<<<<< HEAD
 extras_require = {'develop': ['pytest', 'pytest-cov', 'flake8', 'coverage', 'twine']}
 extras_require['complete'] = sorted(set(sum(extras_require.values(), [])))
 
-setup(name="func_adl",
-      version='1.0.0-alpha.2',
-      packages=find_packages(exclude=['tests']),
-=======
 setup(name="func_adl_test",
       version='0.0.1a1',
       packages=['func_adl', 'func_adl/ast'],
->>>>>>> e01a144a
       scripts=[],
       description="Functional Analysis Description Language - For Testing Only",
       long_description=long_description,
