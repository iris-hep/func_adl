# Some ast utils
import ast
from typing import Any, List, Optional, Union, cast


def as_ast(p_var: Any) -> ast.AST:
    '''Convert any python constant into an ast

    Args:
        p_var   Some python variable that can be rendered with str(p_var)
                in a way the ast parse module will be able to ingest it.

    Returns:
        A python AST representing the object. For example, if a list is passed in, then
        the result will be an AST node of type ast.List.

    '''
    # If we are dealing with a string, we have to special case this.
    if isinstance(p_var, str):
        p_var = f"'{p_var}'"
    a = ast.parse(str(p_var))

    # Life out the thing inside the expression.
    # assert isinstance(a.body[0], ast.Expr)
    b = a.body[0]
    assert isinstance(b, ast.Expr)
    return b.value


def function_call(function_name: str, args: List[ast.AST]) -> ast.Call:
    '''
    Generate a function call to `function_name` with a list of `args`.

    Args:
        function_name   String that is the function name
        args            List of ast's, each one is an argument.
    '''
    return ast.Call(ast.Name(function_name, ast.Load()),
                    args,
                    [])


<<<<<<< HEAD
# TODO: lambda_unwrap should only be used in the parse_ast code, no where else - we should be moving
# Lambda AST's around, not Module AST's.
def lambda_unwrap(lam: ast.AST) -> ast.Lambda:
=======
def lambda_unwrap(a: ast.AST) -> ast.Lambda:
>>>>>>> 79dc2b6d
    '''Given an AST of a lambda node, return the lambda node. If it is burried in a module, then unwrap it first
    Python, when it parses an module, returns the lambda wrapped in a `Module` AST node. This gets rid of it, but
    is also flexible.

    Args:
        lam:     Lambda AST. It may be wrapped in a module as well.

    Returns:
        `Lambda` AST node, regardless of how the `Lambda` was wrapped in `lam`.

    Exceptions:
        If the AST node isn't a lambda or a module wrapping a lambda.
    '''
    lb = cast(ast.Expr, lam.body[0]).value if isinstance(lam, ast.Module) else lam
    if not isinstance(lb, ast.Lambda):
        raise Exception('Attempt to get lambda expression body from {0}, which is not a lambda.'.format(type(lam)))

    return lb


def lambda_args(lam: Union[ast.Module, ast.Lambda]) -> ast.arguments:
    'Return the arguments of a lambda, no matter what form the lambda is in.'
    return lambda_unwrap(lam).args


def lambda_body(lam: Union[ast.Lambda, ast.Module]) -> ast.AST:
    '''
    Given an AST lambda node, get the expression it uses and return it. This just makes life easier,
    no real logic is occuring here.
    '''
    return lambda_unwrap(lam).body


def lambda_call(args: Union[str, List[str]], lam: Union[ast.Lambda, ast.Module]) -> ast.Call:
    '''
    Create a `Call` AST that calls a lambda with the named args.

    Args:
        args:       a single string or a list of strings, each string is an argument name to be passed in.
        lam:        The lambda we want to call.

    Returns:
        A `Call` AST that calls the lambda with the given arguments.
    '''
    if isinstance(args, str):
        args = [args]
    named_args = [ast.Name(x, ast.Load()) for x in args]
    return ast.Call(lambda_unwrap(lam), named_args, [])


def lambda_build(args: Union[str, List[str]], l_expr: ast.AST) -> ast.Lambda:
    '''
    Given a named argument(s), and an expression, build a `Lambda` AST node.

    Args:
        args:       the string names of the arguments to the lambda. May be a list or a single name
        l_expr:     An AST node that is the body of the lambda.

    Returns:
        The `Lambda` AST node.
    '''
    if type(args) is str:
        args = [args]

    ast_args = ast.arguments(args=[ast.arg(arg=x) for x in args])
    call_lambda = ast.Lambda(args=ast_args, body=l_expr)

    return call_lambda


def lambda_body_replace(lam: ast.Lambda, new_expr: ast.AST) -> ast.Lambda:
    '''
    Return a new lambda function that has new_expr as the body rather than the old one. Otherwise, everything is the same.

    Args:
        lam:        A ast.Lambda or ast.Module that points to a lambda.
        new_expr:   Expression that should replace this one.

    Returns:
        new_lam: New lambda that looks just like the old one, other than the expression is new. If the old one was an ast.Module, so will this one be.
    '''
    if type(lam) is not ast.Lambda:
        raise Exception('Attempt to get lambda expression body from {0}, which is not a lambda.'.format(type(lam)))

    new_lam = ast.Lambda(lam.args, new_expr)
    return new_lam


def lambda_assure(east: ast.AST, nargs: Optional[int] = None):
    r'''
    Make sure the Python expression ast is a lambda call, and that it has the right number of args.

    Args:
        east:        python expression ast (module ast)
        nargs:      number of args it is required to have. If None, no check is done.
    '''
    if not lambda_test(east, nargs):
        raise Exception(
            'Expression AST is not a lambda function with the right number of arguments')

    return east


def lambda_is_identity(lam: ast.AST) -> bool:
    'Return true if this is a lambda with 1 argument that returns the argument'
    if not lambda_test(lam, 1):
        return False

    b = lambda_unwrap(lam)
    if not isinstance(b.body, ast.Name):
        return False

    a1 = b.args.args[0].arg
    return a1 == b.body.id


def lambda_is_true(lam: ast.AST) -> bool:
    'Return true if this lambda always returns true'
    if not lambda_test(lam):
        return False
    rl = lambda_unwrap(lam)
    if not isinstance(rl.body, ast.NameConstant):
        return False

    return rl.body.value is True


def lambda_test(lam: ast.AST, nargs: Optional[int] = None) -> bool:
    r''' Test arguments
    '''
    if not isinstance(lam, ast.Lambda):
        if not isinstance(lam, ast.Module):
            return False
        if len(lam.body) != 1:
            return False
        if not isinstance(lam.body[0], ast.Expr):
            return False
        if not isinstance(cast(ast.Expr, lam.body[0]).value, ast.Lambda):
            return False
    rl = lambda_unwrap(lam) if type(lam) is ast.Module else lam
    if type(rl) is not ast.Lambda:
        return False
    if nargs is None:
        return True
<<<<<<< HEAD
    return len(lambda_unwrap(lam).args.args) == nargs
=======
    return len(lambda_unwrap(a).args.args) == nargs


def parse_as_ast(ast_source: Union[str, ast.AST]) -> ast.Lambda:
    r'''Return an AST for a lambda function from several sources.

    We are handed one of several things:
        - An AST that is a lambda function
        - An AST that is a pointer to a Module that wraps an AST
        - Text that contains properly formatted ast code for a lambda function.

    In all cases, return a lambda function as an AST starting from the AST top node.

    Args:
        ast_source:     An AST or text string that represnets the lambda.

    Returns:
        An ast starting from the Lambda AST node.
    '''
    if isinstance(ast_source, str):
        a = ast.parse(ast_source.strip())
        return lambda_unwrap(a)
    else:
        return lambda_unwrap(ast_source)
>>>>>>> 79dc2b6d
<|MERGE_RESOLUTION|>--- conflicted
+++ resolved
@@ -40,13 +40,7 @@
                     [])
 
 
-<<<<<<< HEAD
-# TODO: lambda_unwrap should only be used in the parse_ast code, no where else - we should be moving
-# Lambda AST's around, not Module AST's.
 def lambda_unwrap(lam: ast.AST) -> ast.Lambda:
-=======
-def lambda_unwrap(a: ast.AST) -> ast.Lambda:
->>>>>>> 79dc2b6d
     '''Given an AST of a lambda node, return the lambda node. If it is burried in a module, then unwrap it first
     Python, when it parses an module, returns the lambda wrapped in a `Module` AST node. This gets rid of it, but
     is also flexible.
@@ -191,10 +185,7 @@
         return False
     if nargs is None:
         return True
-<<<<<<< HEAD
     return len(lambda_unwrap(lam).args.args) == nargs
-=======
-    return len(lambda_unwrap(a).args.args) == nargs
 
 
 def parse_as_ast(ast_source: Union[str, ast.AST]) -> ast.Lambda:
@@ -217,5 +208,4 @@
         a = ast.parse(ast_source.strip())
         return lambda_unwrap(a)
     else:
-        return lambda_unwrap(ast_source)
->>>>>>> 79dc2b6d
+        return lambda_unwrap(ast_source)